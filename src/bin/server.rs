<<<<<<< HEAD
use std::{env, process, thread, time::Duration};

use http::encoding::StreamReader;
=======
use std::process;
use std::{env, thread, time::Duration};
use handler::UrlMatcher;
>>>>>>> 291c5d5f
use http_srv::prelude::*;

pub fn main() {
    let args: Vec<_> = env::args().skip(1).collect();
    let config = ServerConfig::parse(&args).unwrap_or_else(|err| {
        eprintln!("{err}");
        process::exit(1);
    });

    let mut handler = Handler::default();
    handler.get("/sleep", |req: &mut HttpRequest| {
        thread::sleep(Duration::from_secs(5));
        req.ok()
    });

    handler.get("/params", |req: &mut HttpRequest| {
        let mut s = "".to_string();
        for (k, v) in req.params() {
            s.push_str(k);
            s.push_str(" = ");
            s.push_str(v);
            s.push('\n');
        }
        req.respond_str(&s)
    });

    handler.get("/inf", |req: &mut HttpRequest| {
        let mut i = 0;
        let chars = b"hello, world!\n";
        let inf = || {
            if i >= chars.len() {
                i = 0;
            }
            i += 1;
            Some(chars[i - 1])
        };
        let mut reader = StreamReader::new(inf);
        req.respond_reader(&mut reader)
    });

    handler.get("/hello", |req: &mut HttpRequest| {
        let name = req.param("name").unwrap_or("friend");
        let msg = format!("Hello {name}!");
        req.respond_str(&msg)
    });

    handler.get("/redirect", handler::redirect("/hello"));

    handler.get(
        UrlMatcher::regex(".*\\.php$").unwrap(),
        |req: &mut HttpRequest| {
            req.set_status(500)
               .respond_str("PHP is not supported yet")
        });

    if let Some(file) = &config.log_file {
        handler.post_interceptor(handler::log_file(file).unwrap_or_else(|err| {
            eprintln!("{err}");
            process::exit(1);
        }));
    }

    /* For debugging */
    /* handler.post_interceptor(|req: &mut HttpRequest| { */
    /*     println!("{:?}", req.headers()); */
    /* }); */

    let auth = AuthConfig::of_list(&[("test", "test"), ("abc", "abc")]);
    handler.get(
        "/priv",
        auth.apply(|req: &mut HttpRequest| req.respond_str("Secret message")),
    );

    let mut server = HttpServer::new(config);
    server.set_handler(handler);
    server.run();
}<|MERGE_RESOLUTION|>--- conflicted
+++ resolved
@@ -1,12 +1,7 @@
-<<<<<<< HEAD
-use std::{env, process, thread, time::Duration};
-
-use http::encoding::StreamReader;
-=======
 use std::process;
 use std::{env, thread, time::Duration};
+use encoding::StreamReader;
 use handler::UrlMatcher;
->>>>>>> 291c5d5f
 use http_srv::prelude::*;
 
 pub fn main() {
